# KlipperIWC

KlipperIWC ist eine FastAPI-basierte Backend-Anwendung, die als Grundlage für eine Integrations- und Steueroberfläche von Klipper-3D-Druckerinstallationen dient. Dieses Repository enthält alle Skripte, um die Software lokal, auf einem Server oder innerhalb eines Containers zu betreiben.

> **Hinweis:** Eine Benutzerverwaltung bzw. ein Login ist derzeit nicht vorgesehen und wird erst in einer späteren Phase ergänzt.

Neue Board- oder Druckerdefinitionen werden aktuell über Pull Requests im GitHub-Repository gepflegt. Sobald eine Authentifizierung verfügbar ist, sollen Anwender fehlende Hardware direkt in der Weboberfläche ergänzen können. Als Übergangslösung existiert bereits eine visuelle Oberfläche, um Pins, Stecker und MCU-Pins zu annotieren.

## Voraussetzungen

- Python 3.11 oder neuer
- SQLite 3 (in der Regel bereits im Betriebssystem enthalten)
- Optional: Docker 24+

## Installation und Betrieb

### Produktionsdeployment

Das Skript `deploy.sh` richtet eine virtuelle Umgebung ein, installiert alle Abhängigkeiten und startet den Service als Daemon.

```bash
./deploy.sh
```

Logs werden im Verzeichnis `logs/app.log` geschrieben und die Prozess-ID liegt in `logs/app.pid`.

### Entwicklungsumgebung

Für lokale Entwicklung steht `deploy_dev.sh` bereit. Das Skript installiert alle Abhängigkeiten und gibt anschließend das Kommando aus, um den Server mit Live-Reload und Debug-Logging zu starten.

```bash
./deploy_dev.sh
# Hinweis aus dem Skript folgen, z. B.:
. .venv/bin/activate
export APP_ENV=development
export LOG_LEVEL=debug
uvicorn klipperiwc.app:create_app --factory --host 0.0.0.0 --port 8000 --reload --log-level debug
```

### Datenbank-Migrationen

KlipperIWC nutzt SQLAlchemy mit einer SQLite-Datenbank im Verzeichnis `data/klipperiwc.sqlite3`. Eigene Pfade lassen sich über
die Umgebungsvariable `DATABASE_URL` konfigurieren (z. B. `sqlite:////pfad/zur/datei.db`).

**Setup:**

```bash
# Virtuelle Umgebung aktivieren (falls noch nicht geschehen)
. .venv/bin/activate

# Erste Migration anwenden
alembic upgrade head
```

**Neue Migration erzeugen:**

```bash
alembic revision --autogenerate -m "kurze beschreibung"
alembic upgrade head
```

Die Generierung nutzt die SQLAlchemy-Modelle innerhalb von `klipperiwc.db`. Zusätzliche Tabellen oder Änderungen müssen dort als
ORM-Modelle gepflegt werden.

### Docker

Ein containerisiertes Deployment ist über das bereitgestellte `Dockerfile` möglich.

```bash
docker build -t klipperiwc .
docker run -p 8000:8000 --env APP_ENV=production klipperiwc
```

## Projektstruktur

```
klipperiwc/          # FastAPI-Anwendung
├── __init__.py
<<<<<<< HEAD
├── db/              # SQLAlchemy-Engine & Session-Handling
│   ├── __init__.py
│   └── session.py
└── app.py
=======
├── api/
│   ├── __init__.py
│   └── status.py
├── app.py
└── models/
    ├── __init__.py
    └── status.py
>>>>>>> 44386ecb
requirements.txt     # Python-Abhängigkeiten
deploy.sh            # Produktionsdeployment
deploy_dev.sh        # Entwicklungssetup
alembic/             # Datenbankmigrationen
└── versions/        # Migration-Skripte
Dockerfile           # Container-Build
```

## HTTP-API

Die Anwendung stellt derzeit drei schreibgeschützte Endpunkte bereit, über die sich ein
Frontend mit Statusdaten versorgen kann. Solange noch keine Anbindung an einen realen
Klipper-Service existiert, liefern die Endpunkte repräsentative Beispielwerte.

| Methode | Pfad               | Beschreibung                                      |
| ------- | ------------------ | ------------------------------------------------- |
| GET     | `/api/status`      | Aggregierter Druckerstatus inkl. aktiver und wartender Jobs |
| GET     | `/api/jobs`        | Liste aus aktivem Druckauftrag und Warteschlange |
| GET     | `/api/temperatures`| Letzte Temperaturwerte für Hotend, Heizbett etc. |

Die Antworten basieren auf Pydantic-Modellen unter `klipperiwc/models/status.py` und
lassen sich dadurch leicht erweitern oder zur Schema-Dokumentation exportieren.

## Weiterführende Schritte

Siehe `roadmap.md` für geplante Erweiterungen und `checklist.md` für den aktuellen Arbeitsfortschritt. Der aktuelle Fokus liegt auf der Definition der Status-API, der Integration eines Klipper-Service-Layers und dem Aufbau einer kleinen Statushistorie, um den Weg in Richtung produktiver Einsatz zu ebnen.

## Interaktiver Board-Designer (Prototyp)

Der Prototyp für die Board-Visualisierung ist unter `http://localhost:8000/board-designer` verfügbar, sobald der Server läuft. Auf der Zeichenfläche lassen sich Rechtecke und Kreise platzieren, um Steckverbinder oder Pin-Gruppen hervorzuheben. Anschließend können individuelle Labels vergeben werden, die in der Seitenleiste als Referenz erscheinen. Die erzeugten Markierungen dienen als Grundlage für künftige Board-Definitionen, die weiterhin über GitHub versioniert werden.<|MERGE_RESOLUTION|>--- conflicted
+++ resolved
@@ -76,20 +76,10 @@
 ```
 klipperiwc/          # FastAPI-Anwendung
 ├── __init__.py
-<<<<<<< HEAD
 ├── db/              # SQLAlchemy-Engine & Session-Handling
 │   ├── __init__.py
 │   └── session.py
 └── app.py
-=======
-├── api/
-│   ├── __init__.py
-│   └── status.py
-├── app.py
-└── models/
-    ├── __init__.py
-    └── status.py
->>>>>>> 44386ecb
 requirements.txt     # Python-Abhängigkeiten
 deploy.sh            # Produktionsdeployment
 deploy_dev.sh        # Entwicklungssetup
