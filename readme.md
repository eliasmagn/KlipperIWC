--- conflicted
+++ resolved
@@ -96,13 +96,10 @@
 ## Designer & Definition Registry
 
 - **Landingpage (`/`)** – bündelt Einstiegspunkte in Board- und Drucker-Designer und erklärt den geplanten Konfigurations-Generator.
-<<<<<<< HEAD
 - **Board-Designer (`/board-designer`)** – erlaubt das Annotieren von Pins, Steckern und Signalen auf hochgeladenen Bildern.
 - **Printer-Designer (`/printer-designer`)** – erlaubt Bild-Uploads, markiert Extruder, Schalter, Sensoren, Lüfter oder Stepper mit Rechtecken, Kreisen und Maßpfeilen und erfasst Rotationsdistanzen für Antriebe. Die Werkzeuge rechnen Maus- und Touch-Positionen auf die aktuelle ViewBox um, sodass Overlays exakt der Cursorbewegung folgen.
-=======
 - **Board-Designer (`/board-designer`)** – erlaubt das Annotieren von Pins, Steckern und Signalen auf hochgeladenen Bildern und bietet zusätzlich einen STEP-Viewer, um Baugruppen in 3D zu markieren.
 - **Printer-Designer (`/printer-designer`)** – erlaubt Bild-Uploads, markiert Extruder, Schalter, Sensoren, Lüfter oder Stepper mit Rechtecken, Kreisen und Maßpfeilen, erfasst Rotationsdistanzen für Antriebe und ergänzt einen interaktiven 3D-CAD-Modus für STEP-Dateien.
->>>>>>> c5b91d30
 - **Persistente Registry** – neue Tabellen `board_definition_documents` und `printer_definition_documents` speichern Designer-Ergebnisse inklusive Metadaten und Vorschaubild-Links.
 - **REST-API** – über `/api/definitions/boards` und `/api/definitions/printers` lassen sich Definitionen anlegen, abrufen und aktualisieren.
 
