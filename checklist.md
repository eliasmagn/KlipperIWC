# Aufgabenliste

## Erledigt

- [x] Basis-FastAPI-Anwendung initialisieren
- [x] Deploy-Skripte für Produktion und Entwicklung bereitstellen
- [x] Docker-Image für containerisierte Ausführung definieren
- [x] SQLAlchemy-Grundkonfiguration mit erster Alembic-Migration einrichten
- [x] API-Spezifikation und Pydantic-Modelle für Druckerstatus, Temperaturen und aktive Jobs erstellen
- [x] Persistente Statushistorie in SQLite mit Service-Layer und automatischem Bereinigungstask aufbauen (Retention via `STATUS_HISTORY_RETENTION_DAYS` konfigurierbar)
- [x] Dashboard-API für aggregierte Kennzahlen (Temperaturen, Jobs, Fortschritt) bereitstellen
<<<<<<< HEAD
- [x] JSON-Schema für Board-Definitionen samt Validierungs-Workflow und API-Endpunkten dokumentieren
=======
- [x] Zugriffskontrolle für Board-Asset-Uploads, -Listen und Moderationswarteschlange über API-Tokens absichern
>>>>>>> b854eb52

## Offene Schritte Richtung Produktivbetrieb

- [ ] Klipper-Polling-Client bzw. Event-Receiver implementieren und als Service-Layer kapseln
- [x] Websocket-Gateway zur Verteilung der Status-Updates an UI-Clients entwickeln
- [ ] Dashboard-Layout im Webfrontend mit Navigation und Grundseiten strukturieren
- [ ] Live-Widgets für Temperaturkurven und Jobfortschritt mit Dashboard-/Websocket-Daten verknüpfen
- [x] Upload-Workflow für Board-Grafiken samt S3-/Dateisystem-Storage und Moderationsschritt implementieren
- [ ] Automatisierte Moderations-Benachrichtigungen (E-Mail/Webhook) integrieren
- [ ] Validierungslogik für Pin-Namen gegen MCU-Datenbank ergänzen und mit Unit-Tests absichern
- [ ] CI/CD-Pipeline mit Linting, Tests und automatischem Container-Build & Tagging aufsetzen<|MERGE_RESOLUTION|>--- conflicted
+++ resolved
@@ -9,11 +9,8 @@
 - [x] API-Spezifikation und Pydantic-Modelle für Druckerstatus, Temperaturen und aktive Jobs erstellen
 - [x] Persistente Statushistorie in SQLite mit Service-Layer und automatischem Bereinigungstask aufbauen (Retention via `STATUS_HISTORY_RETENTION_DAYS` konfigurierbar)
 - [x] Dashboard-API für aggregierte Kennzahlen (Temperaturen, Jobs, Fortschritt) bereitstellen
-<<<<<<< HEAD
 - [x] JSON-Schema für Board-Definitionen samt Validierungs-Workflow und API-Endpunkten dokumentieren
-=======
 - [x] Zugriffskontrolle für Board-Asset-Uploads, -Listen und Moderationswarteschlange über API-Tokens absichern
->>>>>>> b854eb52
 
 ## Offene Schritte Richtung Produktivbetrieb
 
